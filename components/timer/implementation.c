/*| headers |*/
#include <stdbool.h>
#include <stdint.h>

/*| object_like_macros |*/
{{#timers.length}}
#define TIMER_ID_ZERO (({{prefix_type}}TimerId) UINT8_C(0))
#define TIMER_ID_MAX (({{prefix_type}}TimerId) UINT8_C({{timers.length}} - 1U))
{{/timers.length}}

/*| types |*/
typedef uint16_t TicksTimeout;

/*| structures |*/
{{#timers.length}}
struct timer
{
    bool enabled;
    bool overflow;
    TicksTimeout expiry;
    {{prefix_type}}TicksRelative reload;

    /*
     * when error_id is not ERROR_ID_NONE, the timer calls
     * the application error function with this error_id.
     */
    {{prefix_type}}ErrorId error_id;

    {{prefix_type}}TaskId task_id;
    {{prefix_type}}SignalSet signal_set;
};
{{/timers.length}}

/*| extern_declarations |*/

/*| function_declarations |*/
{{#timers.length}}
static void timer_process_one(struct timer *timer);
static void timer_enable({{prefix_type}}TimerId timer_id);
static void timer_oneshot({{prefix_type}}TimerId timer_id, {{prefix_type}}TicksRelative timeout);
{{/timers.length}}
static void timer_tick_process(void);

/*| state |*/
{{prefix_type}}TicksAbsolute {{prefix_func}}timer_current_ticks;
{{#timers.length}}
static struct timer timers[{{timers.length}}] = {
{{#timers}}
    {
        {{#enabled}}true{{/enabled}}{{^enabled}}false{{/enabled}},
        false,
        {{#enabled}}{{reload}}{{/enabled}}{{^enabled}}0{{/enabled}},
        {{reload}},
        {{error}},
        {{#task}}{{prefix_const}}TASK_ID_{{name|u}}{{/task}}{{^task}}TASK_ID_NONE{{/task}},
        {{#sig_set}}{{prefix_const}}SIGNAL_SET_{{.|u}}{{/sig_set}}{{^sig_set}}{{prefix_const}}SIGNAL_SET_EMPTY{{/sig_set}}
    },
{{/timers}}
};
{{/timers.length}}

/*| function_like_macros |*/
{{#timers.length}}
#define timer_expired(timer, timeout) ((timer)->enabled && (timer)->expiry == timeout)
#define timer_is_periodic(timer) ((timer)->reload > 0)
#define timer_reload_set(timer_id, ticks) timers[timer_id].reload = ticks
#define timer_disable(timer_id) timers[timer_id].enabled = false
#define current_timeout() ((TicksTimeout) {{prefix_func}}timer_current_ticks)
#define TIMER_PTR(timer_id) (&timers[timer_id])
{{/timers.length}}
#define assert_timer_valid(timer) api_assert(timer_id < {{timers.length}}, ERROR_ID_INVALID_ID)


/*| functions |*/
{{#timers.length}}
static void
timer_process_one(struct timer *const timer)
{
    precondition_preemption_disabled();

    if (timer_is_periodic(timer))
    {
        timer->expiry += timer->reload;
    }
    else
    {
        timer->enabled = false;
    }

    if (timer->error_id != ERROR_ID_NONE)
    {
        {{fatal_error}}(timer->error_id);
    }
    else
    {
        if (signal_pending(timer->task_id, timer->signal_set))
        {
            timer->overflow = true;
        }
        signal_send_set(timer->task_id, timer->signal_set);
    }

    postcondition_preemption_disabled();
}

static void
timer_enable(const {{prefix_type}}TimerId timer_id)
{
    precondition_preemption_disabled();

    if (timers[timer_id].reload == 0)
    {
        timer_process_one(&timers[timer_id]);
    }
    else
    {
        timers[timer_id].expiry = current_timeout() + timers[timer_id].reload;
        timers[timer_id].enabled = true;
    }

    postcondition_preemption_disabled();
}

static void
timer_oneshot(const {{prefix_type}}TimerId timer_id, const {{prefix_type}}TicksRelative timeout)
{
    precondition_preemption_disabled();

    timer_reload_set(timer_id, timeout);
    timer_enable(timer_id);
    timer_reload_set(timer_id, 0);

    postcondition_preemption_disabled();
}
{{/timers.length}}

static void
timer_tick_process(void)
{
    precondition_preemption_disabled();
    {
        const uint8_t pending_ticks = timer_pending_ticks_get_and_clear_atomically();

        if (pending_ticks > 1)
        {
            {{fatal_error}}(ERROR_ID_TICK_OVERFLOW);
        }

        if (pending_ticks != 0)
        {
            {{#timers.length}}
            {{prefix_type}}TimerId timer_id;
            struct timer *timer;
            TicksTimeout timeout;
            {{/timers.length}}

            {{prefix_func}}timer_current_ticks++;

            {{#timers.length}}
            timeout = current_timeout();

            for (timer_id = TIMER_ID_ZERO; timer_id <= TIMER_ID_MAX; timer_id++)
            {
                timer = TIMER_PTR(timer_id);
                if (timer_expired(timer, timeout))
                {
                    timer_process_one(timer);
                }
            }
            {{/timers.length}}
        }
    }
    postcondition_preemption_disabled();
}

/*| public_functions |*/
void
{{prefix_func}}sleep(const {{prefix_type}}TicksRelative ticks) {{prefix_const}}REENTRANT
{
    preempt_disable();

    timer_oneshot(task_timers[get_current_task()], ticks);
    signal_wait({{prefix_const}}SIGNAL_ID__TASK_TIMER);

    preempt_enable();
}

{{#timers.length}}
void
{{prefix_func}}timer_enable(const {{prefix_type}}TimerId timer_id)
{
    assert_timer_valid(timer_id);

    preempt_disable();

    timer_enable(timer_id);

    preempt_enable();
}

void
{{prefix_func}}timer_disable(const {{prefix_type}}TimerId timer_id)
{
    assert_timer_valid(timer_id);

    timer_disable(timer_id);
}

void
{{prefix_func}}timer_oneshot(const {{prefix_type}}TimerId timer_id, const {{prefix_type}}TicksRelative timeout)
{
    assert_timer_valid(timer_id);

    preempt_disable();

    timer_oneshot(timer_id, timeout);

    preempt_enable();
}

bool
{{prefix_func}}timer_check_overflow(const {{prefix_type}}TimerId timer_id)
{
    bool r;

    assert_timer_valid(timer_id);

    preempt_disable();

    r = timers[timer_id].overflow;
    timers[timer_id].overflow = false;

    preempt_enable();

    return r;
}

{{prefix_type}}TicksRelative
{{prefix_func}}timer_remaining(const {{prefix_type}}TimerId timer_id)
{
    {{prefix_type}}TicksRelative remaining;

    assert_timer_valid(timer_id);

    preempt_disable();

    remaining = timers[timer_id].enabled ? timers[timer_id].expiry - current_timeout() : 0;

    preempt_enable();

    return remaining;
}

/* Configuration functions */
void
{{prefix_func}}timer_reload_set(const {{prefix_type}}TimerId timer_id, const {{prefix_type}}TicksRelative reload)
{
    assert_timer_valid(timer_id);

    timer_reload_set(timer_id, reload);
}

void
{{prefix_func}}timer_signal_set(const {{prefix_type}}TimerId timer_id, const {{prefix_type}}TaskId task_id, const {{prefix_type}}SignalSet signal_set)
{
    assert_timer_valid(timer_id);
<<<<<<< HEAD
    api_assert(signal_set != {{prefix_const}}SIGNAL_SET_EMPTY, ERROR_ID_TIMER_SIGNAL_SET_IS_EMPTY);
=======
    assert_task_valid(task_id);
>>>>>>> 98843cb1

    preempt_disable();

    timers[timer_id].error_id = ERROR_ID_NONE;
    timers[timer_id].task_id = task_id;
    timers[timer_id].signal_set = signal_set;

    preempt_enable();
}

void
{{prefix_func}}timer_error_set(const {{prefix_type}}TimerId timer_id, const {{prefix_type}}ErrorId error_id)
{
    assert_timer_valid(timer_id);

    timers[timer_id].error_id = error_id;
}
{{/timers.length}}<|MERGE_RESOLUTION|>--- conflicted
+++ resolved
@@ -264,11 +264,8 @@
 {{prefix_func}}timer_signal_set(const {{prefix_type}}TimerId timer_id, const {{prefix_type}}TaskId task_id, const {{prefix_type}}SignalSet signal_set)
 {
     assert_timer_valid(timer_id);
-<<<<<<< HEAD
+    assert_task_valid(task_id);
     api_assert(signal_set != {{prefix_const}}SIGNAL_SET_EMPTY, ERROR_ID_TIMER_SIGNAL_SET_IS_EMPTY);
-=======
-    assert_task_valid(task_id);
->>>>>>> 98843cb1
 
     preempt_disable();
 
