import os.path
from prj import SystemParseError, Module


class RigelModule(Module):
<<<<<<< HEAD
    xml_schema = """
  <schema>
   <entry name="signalset_size" type="int" default="8"/>
   <entry name="prefix" type="ident" optional="true" />
   <entry name="fatal_error" type="c_ident" />
   <entry name="api_asserts" type="bool" default="true" />
   <entry name="internal_asserts" type="bool" default="false" />
   <entry name="tasks" type="list" auto_index_field="idx">
     <entry name="task" type="dict">
      <entry name="function" type="c_ident" />
      <entry name="name" type="ident" />
      <entry name="start" type="bool" default="false" />
      <entry name="stack_size" type="int" />
     </entry>
   </entry>
   <entry name="signal_labels" type="list" default="[]">
     <entry name="signal_label" type="dict">
       <entry name="name" type="ident" />
       <entry name="global" type="bool" optional="true" />
       <entry name="tasks" type="list" optional="true">
         <entry name="task" type="object" group="tasks" />
       </entry>
       <constraint type="one_of">
         <entry>global</entry>
         <entry>tasks</entry>
       </constraint>
     </entry>
   </entry>
   <entry name="interrupt_events" type="list" default="[]" auto_index_field="idx">
     <entry name="interrupt_event" type="dict">
      <entry name="name" type="ident" />
      <entry name="task" type="object" group="tasks" />
      <entry name="sig_set" type="ident" />
     </entry>
   </entry>
   <entry name="mutexes" type="list" default="[]" auto_index_field="idx">
     <entry name="mutex" type="dict">
      <entry name="name" type="ident" />
     </entry>
   </entry>
   <entry name="mutex" type="dict" optional="true">
    <entry name="stats" type="bool" optional="true" default="false" />
   </entry>
   <entry name="timers" type="list" default="[]" auto_index_field="idx">
     <entry name="timer" type="dict">
      <entry name="name" type="ident" />
      <entry name="enabled" type="bool" />
      <entry name="reload" type="int" />
      <entry name="error" type="int" default="0" />
      <entry name="task" type="object" group="tasks" optional="true" />
      <entry name="sig_set" type="ident" optional="true" />
     </entry>
   </entry>
   <entry name="profiling" type="dict" optional="true">
    <entry name="task_uptime" type="bool" optional="true" default="true"/>
   </entry>
   <entry name="message_queues" type="list" default="[]" auto_index_field="idx">
    <entry name="message_queue" type="dict">
     <entry name="name" type="ident" />
     <entry name="message_size" type="int" />
     <entry name="queue_length" type="int" />
    </entry>
   </entry>
  </schema>
"""
=======
    xml_schema_path = os.path.join(os.path.dirname(os.path.abspath(__file__)), 'schema.xml')
>>>>>>> ed97baac
    files = [
        {'input': 'rtos-rigel.h', 'render': True},
        {'input': 'rtos-rigel.c', 'render': True, 'type': 'c'},
    ]

    def configure(self, xml_config):
        config = super().configure(xml_config)

        config['prefix_func'] = config['prefix'] + '_' if config['prefix'] is not None else ''
        config['prefix_type'] = config['prefix'].capitalize() if config['prefix'] is not None else ''
        config['prefix_const'] = config['prefix'].upper() + '_' if config['prefix'] is not None else ''

        # Ensure that at least one task is runnable.
        if not any(task['start'] for task in config['tasks']):
            raise SystemParseError("At least one task must be configured to start.")

        # Semi-configurable items
        # These are configurable in the code, but for simplicitly they are not supported as
        # user configuration at this stage.
        config['interrupteventid_size'] = 8
        config['taskid_size'] = 8

        # Create builtin signals
        config['signal_labels'].append({'name': '_task_timer', 'global': True})

        # The RTOS utility signal is used in the following conditions:
        #   1. To start the task.
        #   2. To notify the task when a mutex is unlocked.
        #   3. To notify the task when a message queue has available messages / space
        #
        # The same signal is re-used to avoid excessive allocation of signals.
        # This is safe as a task can not be simultanesouly waiting to start,
        # waiting for a mutex, and waiting on a message queue.
        config['signal_labels'].append({'name': '_rtos_util', 'global': True})

        # Assign signal ids
        sig_sets = []
        for task in config['tasks']:
            sig_set = []
            for sig in config['signal_labels']:
                if sig.get('global', False) or task['name'] in [t['name'] for t in sig['tasks']]:
                    sig_set.append(sig['name'])
            sig_sets.append(sig_set)

        label_ids = assign_signal_vals(sig_sets)
        for sig in config['signal_labels']:
            sig['idx'] = label_ids[sig['name']]

        # Create signal_set definitions from signal definitions:
        config['signal_sets'] = [{'name': sig['name'], 'value': 1 << sig['idx'], 'singleton': True}
                                 for sig in config['signal_labels']]

        signal_set_names = [sigset['name'] for sigset in config['signal_sets']]

        for interrupt_event in config['interrupt_events']:
            if interrupt_event['sig_set'] not in signal_set_names:
                msg = "Unknown signal-set '{}' in interrupt_event '{}'"
                raise SystemParseError(msg.format(interrupt_event['sig_set'], interrupt_event['name']))

        for timer in config['timers']:
            if timer['sig_set'] is not None and timer['sig_set'] not in signal_set_names:
                msg = "Unknown signal-set '{}' in timer '{}'"
                raise SystemParseError(msg.format(timer['sig_set'], timer['name']))

        # Create a timer for each task
        for task in config['tasks']:
            timer = {'name': '_task_' + task['name'],
                     'error': 0,
                     'reload': 0,
                     'task': task,
                     'idx': len(config['timers']),
                     'enabled': False,
                     'sig_set': '_task_timer'}
            task['timer'] = timer
            config['timers'].append(timer)
        return config


def assign_signal_vals(sig_sets):
    """Assign values to each signal in a list of signal sets.

    Values are assigned so that the values in each set are unique.

    A greedy algorithm is used to minimise the signal values used.

    A dictionary of signal values index by signal is returned.

    """
    signals = set().union(*sig_sets)
    possible_vals = set(range(len(signals)))

    assigned = {}
    for sig in signals:
        used_vals = [{assigned.get(ss) for ss in sig_set} for sig_set in sig_sets if sig in sig_set]
        assigned[sig] = min(possible_vals.difference(*used_vals))

    assert all(len({assigned[x] for x in sig_set}) == len(sig_set) for sig_set in sig_sets)

    return assigned


module = RigelModule()<|MERGE_RESOLUTION|>--- conflicted
+++ resolved
@@ -3,75 +3,7 @@
 
 
 class RigelModule(Module):
-<<<<<<< HEAD
-    xml_schema = """
-  <schema>
-   <entry name="signalset_size" type="int" default="8"/>
-   <entry name="prefix" type="ident" optional="true" />
-   <entry name="fatal_error" type="c_ident" />
-   <entry name="api_asserts" type="bool" default="true" />
-   <entry name="internal_asserts" type="bool" default="false" />
-   <entry name="tasks" type="list" auto_index_field="idx">
-     <entry name="task" type="dict">
-      <entry name="function" type="c_ident" />
-      <entry name="name" type="ident" />
-      <entry name="start" type="bool" default="false" />
-      <entry name="stack_size" type="int" />
-     </entry>
-   </entry>
-   <entry name="signal_labels" type="list" default="[]">
-     <entry name="signal_label" type="dict">
-       <entry name="name" type="ident" />
-       <entry name="global" type="bool" optional="true" />
-       <entry name="tasks" type="list" optional="true">
-         <entry name="task" type="object" group="tasks" />
-       </entry>
-       <constraint type="one_of">
-         <entry>global</entry>
-         <entry>tasks</entry>
-       </constraint>
-     </entry>
-   </entry>
-   <entry name="interrupt_events" type="list" default="[]" auto_index_field="idx">
-     <entry name="interrupt_event" type="dict">
-      <entry name="name" type="ident" />
-      <entry name="task" type="object" group="tasks" />
-      <entry name="sig_set" type="ident" />
-     </entry>
-   </entry>
-   <entry name="mutexes" type="list" default="[]" auto_index_field="idx">
-     <entry name="mutex" type="dict">
-      <entry name="name" type="ident" />
-     </entry>
-   </entry>
-   <entry name="mutex" type="dict" optional="true">
-    <entry name="stats" type="bool" optional="true" default="false" />
-   </entry>
-   <entry name="timers" type="list" default="[]" auto_index_field="idx">
-     <entry name="timer" type="dict">
-      <entry name="name" type="ident" />
-      <entry name="enabled" type="bool" />
-      <entry name="reload" type="int" />
-      <entry name="error" type="int" default="0" />
-      <entry name="task" type="object" group="tasks" optional="true" />
-      <entry name="sig_set" type="ident" optional="true" />
-     </entry>
-   </entry>
-   <entry name="profiling" type="dict" optional="true">
-    <entry name="task_uptime" type="bool" optional="true" default="true"/>
-   </entry>
-   <entry name="message_queues" type="list" default="[]" auto_index_field="idx">
-    <entry name="message_queue" type="dict">
-     <entry name="name" type="ident" />
-     <entry name="message_size" type="int" />
-     <entry name="queue_length" type="int" />
-    </entry>
-   </entry>
-  </schema>
-"""
-=======
     xml_schema_path = os.path.join(os.path.dirname(os.path.abspath(__file__)), 'schema.xml')
->>>>>>> ed97baac
     files = [
         {'input': 'rtos-rigel.h', 'render': True},
         {'input': 'rtos-rigel.c', 'render': True, 'type': 'c'},
