#
# eChronos Real-Time Operating System
# Copyright (C) 2015  National ICT Australia Limited (NICTA), ABN 62 102 206 173.
#
# This program is free software: you can redistribute it and/or modify
# it under the terms of the GNU Affero General Public License as published by
# the Free Software Foundation, version 3, provided that these additional
# terms apply under section 7:
#
#   No right, title or interest in or to any trade mark, service mark, logo or
#   trade name of of National ICT Australia Limited, ABN 62 102 206 173
#   ("NICTA") or its licensors is granted. Modified versions of the Program
#   must be plainly marked as such, and must not be distributed using
#   "eChronos" as a trade mark or product name, or misrepresented as being the
#   original Program.
#
# This program is distributed in the hope that it will be useful,
# but WITHOUT ANY WARRANTY; without even the implied warranty of
# MERCHANTABILITY or FITNESS FOR A PARTICULAR PURPOSE.  See the
# GNU Affero General Public License for more details.
#
# You should have received a copy of the GNU Affero General Public License
# along with this program.  If not, see <http://www.gnu.org/licenses/>.
#
# @TAG(NICTA_AGPL)
#
<<<<<<< HEAD

from pylib.utils import BASE_DIR, Git, get_top_dir
from pylib.components import _sort_typedefs, _sort_by_dependencies, _DependencyNode, _UnresolvableDependencyError
from pylib.task import _Review, Task, _InvalidTaskStateError, TaskConfiguration
from pylib.task_commands import task_cfg
=======
# pylint: disable=protected-access
>>>>>>> e05b3d0d
import itertools
import os
import tempfile
import unittest
from pylib.utils import BASE_DIR
from pylib.components import _sort_typedefs, _sort_by_dependencies, _DependencyNode, _UnresolvableDependencyError
from pylib.task import _Review, Task, _InvalidTaskStateError, TaskConfiguration
from pylib.task_commands import TASK_CFG
from nose.tools import assert_raises


<<<<<<< HEAD
class TestCase(unittest.TestCase):
    def test_empty(self):
        """Test whether an empty test can be run at all given the test setup in x.py."""
        pass

    def test_sort_typedefs(self):
        typedefs = ['typedef uint8_t foo;',
                    'typedef foo bar;',
                    'typedef bar baz;']
        expected = '\n'.join(typedefs)
        for x in itertools.permutations(typedefs):
            assert _sort_typedefs('\n'.join(x)) == expected

    def test_full_stop_in_reviewer_name(self):
        with tempfile.TemporaryDirectory() as dir:
            round = 0
            author = 'john.doe'
            review_file_path = os.path.join(dir, '{}.{}.md'.format(author, round))
            open(review_file_path, 'w').close()
            review = _Review(review_file_path)
            assert review.author == author
            assert review.round == round

    def test_resolve_dependencies(self):
        N = _DependencyNode
        a = N(('a',), ('b', 'c'))
        b = N(('b',), ('c',))
        c = N(('c',), ())
        nodes = (a, b, c)
=======
def test_empty():
    """Test whether an empty test can be run at all given the test setup in x.py."""
    pass


def test_sort_typedefs():
    typedefs = ['typedef uint8_t foo;',
                'typedef foo bar;',
                'typedef bar baz;']
    expected = '\n'.join(typedefs)
    for permutation in itertools.permutations(typedefs):
        assert _sort_typedefs('\n'.join(permutation)) == expected


def test_full_stop_in_reviewer_name():
    with tempfile.TemporaryDirectory() as temp_dir:
        round_ = 0
        author = 'john.doe'
        review_file_path = os.path.join(temp_dir, '{}.{}.md'.format(author, round_))
        open(review_file_path, 'w').close()
        review = _Review(review_file_path)
        assert review.author == author
        assert review.round == round_


def test_resolve_dependencies():
    node_a = _DependencyNode(('a',), ('b', 'c'))
    node_b = _DependencyNode(('b',), ('c',))
    node_c = _DependencyNode(('c',), ())
    nodes = (node_a, node_b, node_c)
    output = list(_sort_by_dependencies(nodes))
    assert output == [node_c, node_b, node_a]


def test_resolve_unresolvable_dependencies():
    node_a = _DependencyNode(('a',), ('b',))
    node_b = _DependencyNode(('b',), ('c',))
    nodes = (node_a, node_b)
    try:
        _ = list(_sort_by_dependencies(nodes))
        assert False
    except _UnresolvableDependencyError:
        pass


def test_resolve_cyclic_dependencies():
    node_a = _DependencyNode(('a',), ())
    node_b = _DependencyNode(('b',), ('a',))
    node_c = _DependencyNode(('c',), ('b', 'd'))
    node_d = _DependencyNode(('d',), ('c',))
    nodes = (node_a, node_b, node_c, node_d)
    try:
>>>>>>> e05b3d0d
        output = list(_sort_by_dependencies(nodes))
        assert output == [c, b, a]

    def test_resolve_unresolvable_dependencies(self):
        N = _DependencyNode
        a = N(('a',), ('b',))
        b = N(('b',), ('c',))
        nodes = (a, b)
        try:
            output = list(_sort_by_dependencies(nodes))
            assert False
        except _UnresolvableDependencyError:
            pass

    def test_resolve_cyclic_dependencies(self):
        N = _DependencyNode
        a = N(('a',), ())
        b = N(('b',), ('a',))
        c = N(('c',), ('b', 'd'))
        d = N(('d',), ('c',))
        nodes = (a, b, c, d)
        try:
            output = list(_sort_by_dependencies(nodes))
            assert False
        except _UnresolvableDependencyError:
            pass
        output = list(_sort_by_dependencies(nodes, ignore_cyclic_dependencies=True))
        assert sorted(output) == sorted(nodes)

    @unittest.skipUnless(os.path.isdir(os.path.join(BASE_DIR, '.git')), 'Test depends on valid git repo')
    def test_task_accepted(self):
        # This task was accepted without any rework reviews
        task_dummy_create("test_task_accepted")._check_is_accepted()

    @unittest.skipUnless(os.path.isdir(os.path.join(BASE_DIR, '.git')), 'Test depends on valid git repo')
    def test_rework_is_accepted(self):
        # This task had a rework review that was later accepted by its review author
        task_dummy_create("test_rework_is_accepted")._check_is_accepted()

    @unittest.skipUnless(os.path.isdir(os.path.join(BASE_DIR, '.git')), 'Test depends on valid git repo')
    def test_rework_not_accepted(self):
        # This task was erroneously integrated with a rework review not later accepted by its review author
        try:
            task_dummy_create("test_rework_not_accepted")._check_is_accepted()
            assert False
        except _InvalidTaskStateError:
            pass

    @unittest.skipUnless(os.path.isdir(os.path.join(BASE_DIR, '.git')), 'Test depends on valid git repo')
    def test_not_enough_accepted(self):
        # This task was integrated after being accepted by only one reviewer
        # before we placed a hard minimum in the check
        try:
            task_dummy_create("test_not_enough_accepted")._check_is_accepted()
            assert False
        except _InvalidTaskStateError:
            pass


# Workaround for the following tests for the pre-integration check that don't use the Git module
class DummyGit:
    def __init__(self, task_name):
        self.branches = []
        self.remote_branches = frozenset(["archive/%s" % task_name])


# Helper for the pre-integration check tests
def task_dummy_create(task_name):
    cfg = TaskConfiguration(repo_path=BASE_DIR,
                            tasks_path=os.path.join('x_test_data', 'tasks'),
<<<<<<< HEAD
                            description_template_path=task_cfg.description_template_path,
                            reviews_path=os.path.join('x_test_data', 'reviews'),
                            mainline_branch=task_cfg.mainline_branch)
    return Task(cfg, task_name, checkout=False)
=======
                            description_template_path=TASK_CFG.description_template_path,
                            reviews_path=os.path.join('x_test_data', 'reviews'),
                            mainline_branch=TASK_CFG.mainline_branch)
    return Task(cfg, task_name, checkout=False)


@unittest.skipUnless(os.path.isdir(os.path.join(BASE_DIR, '.git')), 'Test depends on valid git repo')
def test_task_accepted():
    # This task was accepted without any rework reviews
    task_dummy_create("test_task_accepted")._check_is_accepted()


@unittest.skipUnless(os.path.isdir(os.path.join(BASE_DIR, '.git')), 'Test depends on valid git repo')
def test_rework_is_accepted():
    # This task had a rework review that was later accepted by its review author
    task_dummy_create("test_rework_is_accepted")._check_is_accepted()


@unittest.skipUnless(os.path.isdir(os.path.join(BASE_DIR, '.git')), 'Test depends on valid git repo')
def test_rework_not_accepted():
    # This task was erroneously integrated with a rework review not later accepted by its review author
    assert_raises(_InvalidTaskStateError, task_dummy_create("test_rework_not_accepted")._check_is_accepted)


@unittest.skipUnless(os.path.isdir(os.path.join(BASE_DIR, '.git')), 'Test depends on valid git repo')
def test_not_enough_accepted():
    # This task was integrated after being accepted by only one reviewer, before we placed a hard minimum in the check
    assert_raises(_InvalidTaskStateError, task_dummy_create("test_not_enough_accepted")._check_is_accepted)
>>>>>>> e05b3d0d
<|MERGE_RESOLUTION|>--- conflicted
+++ resolved
@@ -24,15 +24,7 @@
 #
 # @TAG(NICTA_AGPL)
 #
-<<<<<<< HEAD
-
-from pylib.utils import BASE_DIR, Git, get_top_dir
-from pylib.components import _sort_typedefs, _sort_by_dependencies, _DependencyNode, _UnresolvableDependencyError
-from pylib.task import _Review, Task, _InvalidTaskStateError, TaskConfiguration
-from pylib.task_commands import task_cfg
-=======
 # pylint: disable=protected-access
->>>>>>> e05b3d0d
 import itertools
 import os
 import tempfile
@@ -41,10 +33,8 @@
 from pylib.components import _sort_typedefs, _sort_by_dependencies, _DependencyNode, _UnresolvableDependencyError
 from pylib.task import _Review, Task, _InvalidTaskStateError, TaskConfiguration
 from pylib.task_commands import TASK_CFG
-from nose.tools import assert_raises
 
 
-<<<<<<< HEAD
 class TestCase(unittest.TestCase):
     def test_empty(self):
         """Test whether an empty test can be run at all given the test setup in x.py."""
@@ -55,136 +45,73 @@
                     'typedef foo bar;',
                     'typedef bar baz;']
         expected = '\n'.join(typedefs)
-        for x in itertools.permutations(typedefs):
-            assert _sort_typedefs('\n'.join(x)) == expected
+        for permutation in itertools.permutations(typedefs):
+            self.assertEqual(_sort_typedefs('\n'.join(permutation)), expected)
 
     def test_full_stop_in_reviewer_name(self):
-        with tempfile.TemporaryDirectory() as dir:
-            round = 0
+        with tempfile.TemporaryDirectory() as temp_dir:
+            round_ = 0
             author = 'john.doe'
-            review_file_path = os.path.join(dir, '{}.{}.md'.format(author, round))
+            review_file_path = os.path.join(temp_dir, '{}.{}.md'.format(author, round_))
             open(review_file_path, 'w').close()
             review = _Review(review_file_path)
-            assert review.author == author
-            assert review.round == round
+            self.assertEqual(review.author, author)
+            self.assertEqual(review.round, round_)
 
     def test_resolve_dependencies(self):
-        N = _DependencyNode
-        a = N(('a',), ('b', 'c'))
-        b = N(('b',), ('c',))
-        c = N(('c',), ())
-        nodes = (a, b, c)
-=======
-def test_empty():
-    """Test whether an empty test can be run at all given the test setup in x.py."""
-    pass
-
-
-def test_sort_typedefs():
-    typedefs = ['typedef uint8_t foo;',
-                'typedef foo bar;',
-                'typedef bar baz;']
-    expected = '\n'.join(typedefs)
-    for permutation in itertools.permutations(typedefs):
-        assert _sort_typedefs('\n'.join(permutation)) == expected
-
-
-def test_full_stop_in_reviewer_name():
-    with tempfile.TemporaryDirectory() as temp_dir:
-        round_ = 0
-        author = 'john.doe'
-        review_file_path = os.path.join(temp_dir, '{}.{}.md'.format(author, round_))
-        open(review_file_path, 'w').close()
-        review = _Review(review_file_path)
-        assert review.author == author
-        assert review.round == round_
-
-
-def test_resolve_dependencies():
-    node_a = _DependencyNode(('a',), ('b', 'c'))
-    node_b = _DependencyNode(('b',), ('c',))
-    node_c = _DependencyNode(('c',), ())
-    nodes = (node_a, node_b, node_c)
-    output = list(_sort_by_dependencies(nodes))
-    assert output == [node_c, node_b, node_a]
-
-
-def test_resolve_unresolvable_dependencies():
-    node_a = _DependencyNode(('a',), ('b',))
-    node_b = _DependencyNode(('b',), ('c',))
-    nodes = (node_a, node_b)
-    try:
-        _ = list(_sort_by_dependencies(nodes))
-        assert False
-    except _UnresolvableDependencyError:
-        pass
-
-
-def test_resolve_cyclic_dependencies():
-    node_a = _DependencyNode(('a',), ())
-    node_b = _DependencyNode(('b',), ('a',))
-    node_c = _DependencyNode(('c',), ('b', 'd'))
-    node_d = _DependencyNode(('d',), ('c',))
-    nodes = (node_a, node_b, node_c, node_d)
-    try:
->>>>>>> e05b3d0d
+        node_a = _DependencyNode(('a',), ('b', 'c'))
+        node_b = _DependencyNode(('b',), ('c',))
+        node_c = _DependencyNode(('c',), ())
+        nodes = (node_a, node_b, node_c)
         output = list(_sort_by_dependencies(nodes))
-        assert output == [c, b, a]
+        self.assertEqual(output, [node_c, node_b, node_a])
 
     def test_resolve_unresolvable_dependencies(self):
-        N = _DependencyNode
-        a = N(('a',), ('b',))
-        b = N(('b',), ('c',))
-        nodes = (a, b)
-        try:
-            output = list(_sort_by_dependencies(nodes))
-            assert False
-        except _UnresolvableDependencyError:
-            pass
+        node_a = _DependencyNode(('a',), ('b',))
+        node_b = _DependencyNode(('b',), ('c',))
+        nodes = (node_a, node_b)
+
+        def test_func(nds):
+            list(_sort_by_dependencies(nds))
+
+        self.assertRaises(_UnresolvableDependencyError, test_func, nodes)
 
     def test_resolve_cyclic_dependencies(self):
-        N = _DependencyNode
-        a = N(('a',), ())
-        b = N(('b',), ('a',))
-        c = N(('c',), ('b', 'd'))
-        d = N(('d',), ('c',))
-        nodes = (a, b, c, d)
-        try:
-            output = list(_sort_by_dependencies(nodes))
-            assert False
-        except _UnresolvableDependencyError:
-            pass
+        node_a = _DependencyNode(('a',), ())
+        node_b = _DependencyNode(('b',), ('a',))
+        node_c = _DependencyNode(('c',), ('b', 'd'))
+        node_d = _DependencyNode(('d',), ('c',))
+        nodes = (node_a, node_b, node_c, node_d)
+
+        def test_func(nds):
+            list(_sort_by_dependencies(nds))
+
+        self.assertRaises(_UnresolvableDependencyError, test_func, nodes)
         output = list(_sort_by_dependencies(nodes, ignore_cyclic_dependencies=True))
-        assert sorted(output) == sorted(nodes)
+        self.assertEqual(sorted(output), sorted(nodes))
 
     @unittest.skipUnless(os.path.isdir(os.path.join(BASE_DIR, '.git')), 'Test depends on valid git repo')
-    def test_task_accepted(self):
+    def test_task_accepted(self):  # pylint: disable=no-self-use
         # This task was accepted without any rework reviews
         task_dummy_create("test_task_accepted")._check_is_accepted()
 
     @unittest.skipUnless(os.path.isdir(os.path.join(BASE_DIR, '.git')), 'Test depends on valid git repo')
-    def test_rework_is_accepted(self):
+    def test_rework_is_accepted(self):  # pylint: disable=no-self-use
         # This task had a rework review that was later accepted by its review author
         task_dummy_create("test_rework_is_accepted")._check_is_accepted()
 
     @unittest.skipUnless(os.path.isdir(os.path.join(BASE_DIR, '.git')), 'Test depends on valid git repo')
     def test_rework_not_accepted(self):
         # This task was erroneously integrated with a rework review not later accepted by its review author
-        try:
-            task_dummy_create("test_rework_not_accepted")._check_is_accepted()
-            assert False
-        except _InvalidTaskStateError:
-            pass
+        task = task_dummy_create("test_rework_not_accepted")
+        self.assertRaises(_InvalidTaskStateError, task._check_is_accepted)
 
     @unittest.skipUnless(os.path.isdir(os.path.join(BASE_DIR, '.git')), 'Test depends on valid git repo')
     def test_not_enough_accepted(self):
         # This task was integrated after being accepted by only one reviewer
         # before we placed a hard minimum in the check
-        try:
-            task_dummy_create("test_not_enough_accepted")._check_is_accepted()
-            assert False
-        except _InvalidTaskStateError:
-            pass
+        task = task_dummy_create("test_not_enough_accepted")
+        self.assertRaises(_InvalidTaskStateError, task._check_is_accepted)
 
 
 # Workaround for the following tests for the pre-integration check that don't use the Git module
@@ -198,38 +125,7 @@
 def task_dummy_create(task_name):
     cfg = TaskConfiguration(repo_path=BASE_DIR,
                             tasks_path=os.path.join('x_test_data', 'tasks'),
-<<<<<<< HEAD
-                            description_template_path=task_cfg.description_template_path,
-                            reviews_path=os.path.join('x_test_data', 'reviews'),
-                            mainline_branch=task_cfg.mainline_branch)
-    return Task(cfg, task_name, checkout=False)
-=======
                             description_template_path=TASK_CFG.description_template_path,
                             reviews_path=os.path.join('x_test_data', 'reviews'),
                             mainline_branch=TASK_CFG.mainline_branch)
-    return Task(cfg, task_name, checkout=False)
-
-
-@unittest.skipUnless(os.path.isdir(os.path.join(BASE_DIR, '.git')), 'Test depends on valid git repo')
-def test_task_accepted():
-    # This task was accepted without any rework reviews
-    task_dummy_create("test_task_accepted")._check_is_accepted()
-
-
-@unittest.skipUnless(os.path.isdir(os.path.join(BASE_DIR, '.git')), 'Test depends on valid git repo')
-def test_rework_is_accepted():
-    # This task had a rework review that was later accepted by its review author
-    task_dummy_create("test_rework_is_accepted")._check_is_accepted()
-
-
-@unittest.skipUnless(os.path.isdir(os.path.join(BASE_DIR, '.git')), 'Test depends on valid git repo')
-def test_rework_not_accepted():
-    # This task was erroneously integrated with a rework review not later accepted by its review author
-    assert_raises(_InvalidTaskStateError, task_dummy_create("test_rework_not_accepted")._check_is_accepted)
-
-
-@unittest.skipUnless(os.path.isdir(os.path.join(BASE_DIR, '.git')), 'Test depends on valid git repo')
-def test_not_enough_accepted():
-    # This task was integrated after being accepted by only one reviewer, before we placed a hard minimum in the check
-    assert_raises(_InvalidTaskStateError, task_dummy_create("test_not_enough_accepted")._check_is_accepted)
->>>>>>> e05b3d0d
+    return Task(cfg, task_name, checkout=False)