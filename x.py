--- conflicted
+++ resolved
@@ -82,11 +82,7 @@
 
 from pylib.tasks import new_review, new_task, tasks, integrate, _gen_tag
 from pylib.tests import prj_test, x_test, pystache_test, rtos_test, check_pep8
-<<<<<<< HEAD
 from pylib.components import Component, build
-=======
-from pylib.components import Component, ArchitectureComponent, Architecture, RtosSkeleton, build
->>>>>>> 9b80539b
 from pylib.release import release_test, build_release, build_partials
 from pylib.prj import prj_build
 from pylib.manuals import build_manuals
@@ -105,11 +101,11 @@
 topdir = os.path.normpath(os.path.dirname(__file__))
 
 
-<<<<<<< HEAD
 CORE_CONFIGURATIONS = {"posix": ["sched-rr-test", "sched-prio-inherit-test", "simple-mutex-test",
                                  "blocking-mutex-test", "simple-semaphore-test", "sched-prio-test",
                                  "acamar", "gatria", "kraz"],
-                       "armv7m": ["acamar", "gatria", "kraz", "acrux", "rigel"]}
+                       "armv7m": ["acamar", "gatria", "kraz", "acrux", "rigel"],
+                       "ppce500": ["acamar", "gatria", "kraz", "acrux", "kochab"]}
 
 CORE_SKELETONS = {
     'sched-rr-test': [Component('reentrant'),
@@ -189,144 +185,19 @@
               Component('task'),
               Component('rigel'),
               ],
+    'kochab': [Component('reentrant'),
+               Component('stack', pkg_component=True),
+               Component('context-switch', pkg_component=True),
+               Component('sched-prio-inherit', {'assume_runnable': False}),
+               Component('signal'),
+               Component('blocking-mutex'),
+               Component('simple-semaphore'),
+               Component('error'),
+               Component('task'),
+               Component('kochab'),
+               ]
 }
 
-=======
-CORE_ARCHITECTURES = {
-    'posix': Architecture('posix', {}),
-    'armv7m': Architecture('armv7m', {}),
-    'ppce500': Architecture('ppce500', {}),
-}
-
-CORE_SKELETONS = {
-    'sched-rr-test': RtosSkeleton(
-        'sched-rr-test',
-        [Component('reentrant'),
-         Component('sched', 'sched-rr', {'assume_runnable': False}),
-         Component('sched-rr-test')]),
-    'sched-prio-test': RtosSkeleton(
-        'sched-prio-test',
-        [Component('reentrant'),
-         Component('sched', 'sched-prio', {'assume_runnable': False}),
-         Component('sched-prio-test')]),
-    'sched-prio-inherit-test': RtosSkeleton(
-        'sched-prio-inherit-test',
-        [Component('reentrant'),
-         Component('sched', 'sched-prio-inherit', {'assume_runnable': False}),
-         Component('sched-prio-inherit-test')]),
-    'simple-mutex-test': RtosSkeleton(
-        'simple-mutex-test',
-        [Component('reentrant'),
-         Component('mutex', 'simple-mutex'),
-         Component('simple-mutex-test')]),
-    'blocking-mutex-test': RtosSkeleton(
-        'blocking-mutex-test',
-        [Component('reentrant'),
-         Component('mutex', 'blocking-mutex'),
-         Component('blocking-mutex-test')]),
-    'simple-semaphore-test': RtosSkeleton(
-        'simple-semaphore-test',
-        [Component('reentrant'),
-         Component('semaphore', 'simple-semaphore'),
-         Component('simple-semaphore-test')]),
-    'acamar': RtosSkeleton(
-        'acamar',
-        [Component('reentrant'),
-         Component('acamar'),
-         ArchitectureComponent('stack', 'stack'),
-         ArchitectureComponent('context_switch', 'context-switch'),
-         Component('error'),
-         Component('task'),
-         ]),
-    'gatria': RtosSkeleton(
-        'gatria',
-        [Component('reentrant'),
-         ArchitectureComponent('stack', 'stack'),
-         ArchitectureComponent('context_switch', 'context-switch'),
-         Component('sched', 'sched-rr', {'assume_runnable': True}),
-         Component('mutex', 'simple-mutex'),
-         Component('error'),
-         Component('task'),
-         Component('gatria'),
-         ]),
-    'kraz': RtosSkeleton(
-        'kraz',
-        [Component('reentrant'),
-         ArchitectureComponent('stack', 'stack'),
-         ArchitectureComponent('ctxt_switch', 'context-switch'),
-         Component('sched', 'sched-rr', {'assume_runnable': True}),
-         Component('signal'),
-         Component('mutex', 'simple-mutex'),
-         Component('error'),
-         Component('task'),
-         Component('kraz'),
-         ]),
-    'acrux': RtosSkeleton(
-        'acrux',
-        [Component('reentrant'),
-         ArchitectureComponent('stack', 'stack'),
-         ArchitectureComponent('ctxt_switch', 'context-switch'),
-         Component('sched', 'sched-rr', {'assume_runnable': False}),
-         ArchitectureComponent('interrupt_event_arch', 'interrupt-event'),
-         Component('interrupt_event', 'interrupt-event', {'timer_process': False, 'task_set': False}),
-         Component('mutex', 'simple-mutex'),
-         Component('error'),
-         Component('task'),
-         Component('acrux'),
-         ]),
-    'rigel': RtosSkeleton(
-        'rigel',
-        [Component('reentrant'),
-         ArchitectureComponent('stack', 'stack'),
-         ArchitectureComponent('ctxt_switch', 'context-switch'),
-         Component('sched', 'sched-rr', {'assume_runnable': False}),
-         Component('signal'),
-         ArchitectureComponent('timer_arch', 'timer'),
-         Component('timer'),
-         ArchitectureComponent('interrupt_event_arch', 'interrupt-event'),
-         Component('interrupt_event', 'interrupt-event', {'timer_process': True, 'task_set': True}),
-         Component('mutex', 'blocking-mutex'),
-         Component('profiling'),
-         Component('message-queue'),
-         Component('error'),
-         Component('task'),
-         Component('rigel'),
-         ],
-    ),
-    # This is a preliminary, incomplete version of kochab without yet interrupts or preemption
-    'kochab': RtosSkeleton(
-        'kochab',
-        [Component('reentrant'),
-         ArchitectureComponent('stack', 'stack'),
-         ArchitectureComponent('ctxt_switch', 'context-switch'),
-         Component('sched', 'sched-prio-inherit', {'assume_runnable': False}),
-         Component('signal'),
-         Component('mutex', 'blocking-mutex'),
-         Component('semaphore', 'simple-semaphore'),
-         Component('error'),
-         Component('task'),
-         Component('kochab'),
-         ]),
-}
-
-
-CORE_CONFIGURATIONS = {
-    'sched-rr-test': ['posix'],
-    'sched-prio-inherit-test': ['posix'],
-    'simple-mutex-test': ['posix'],
-    'blocking-mutex-test': ['posix'],
-    'simple-semaphore-test': ['posix'],
-    'sched-prio-test': ['posix'],
-    'acamar': ['posix', 'armv7m', 'ppce500'],
-    'gatria': ['posix', 'armv7m', 'ppce500'],
-    'kraz': ['posix', 'armv7m', 'ppce500'],
-    'acrux': ['armv7m', 'ppce500'],
-    'rigel': ['armv7m'],
-    'kochab': ['ppce500'],
-}
-
-
->>>>>>> 9b80539b
 # client repositories may extend or override the following variables to control which configurations are available
 skeletons = CORE_SKELETONS.copy()
 configurations = CORE_CONFIGURATIONS.copy()
@@ -410,14 +281,8 @@
     _parser = task_subparsers.add_parser('new-task', help='Create a new task')
     _parser.add_argument('taskname', metavar='TASKNAME', help='Name of the new task')
     _parser.add_argument('--no-fetch', dest='fetch', action='store_false', default='true', help='Disable fetchign')
-<<<<<<< HEAD
-
-    _parser = subparsers.add_parser('integrate', help='Integrate a completed development task/branch into the main \
-upstream branch.')
-=======
     _parser = task_subparsers.add_parser('integrate', help='Integrate a completed development task/branch \
 into the main upstream branch.')
->>>>>>> 9b80539b
     _parser.add_argument('--repo', help='Path of git repository to operate in. \
 Defaults to current working directory.')
     _parser.add_argument('--name', help='Name of the task branch to integrate. \
@@ -432,14 +297,6 @@
     args = parser.parse_args()
 
     if args.command is None:
-<<<<<<< HEAD
-        args.command = 'build'
-    args.topdir = topdir
-    args.configurations = configurations
-    args.skeletons = skeletons
-
-    return SUBCOMMAND_TABLE[args.command](args)
-=======
         parser.print_help()
     else:
         for cmd, subcommand in ([("test", "test_command"), ("tasks", "task_command"), ("build", "build_command")]):
@@ -451,11 +308,8 @@
         args.topdir = topdir
         args.configurations = configurations
         args.skeletons = skeletons
-        args.architectures = architectures
 
         return SUBCOMMAND_TABLE[args.command](args)
->>>>>>> 9b80539b
-
 
 if __name__ == "__main__":
     sys.exit(main())