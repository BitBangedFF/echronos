--- conflicted
+++ resolved
@@ -123,12 +123,8 @@
                                  "blocking-mutex-test", "simple-semaphore-test", "sched-prio-test",
                                  "acamar", "gatria", "kraz"],
                        "armv7m": ["acamar", "gatria", "kraz", "acrux", "rigel", "kochab", "phact"],
-<<<<<<< HEAD
-                       "ppce500": ["acamar", "gatria", "kraz", "acrux", "kochab"],
+                       "ppce500": ["acamar", "gatria", "kraz", "acrux", "kochab", "phact"],
                        "stub": ["acamar", "gatria", "kraz", "acrux", "rigel", "kochab", "phact"]}
-=======
-                       "ppce500": ["acamar", "gatria", "kraz", "acrux", "kochab", "phact"]}
->>>>>>> 30d477e3
 
 CORE_SKELETONS = {
     'sched-rr-test': [Component('reentrant'),
