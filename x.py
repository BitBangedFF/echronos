#!/usr/bin/env python3.3
"""
Overview
---------
`x.py` is the main *project management script* for the RTOS project.
As a *project magement script* it should handle any actions related to working on the project, such as building
artifacts for release, project management related tasks such as creating reviews, and similar task.
Any project management related task should be added as a subcommand to `x.py`, rather than adding another script.

Released Files
---------------

One of the main tasks of `x.py` is to create the releasable artifacts (i.e.: things that will be shipped to users).

### `prj` release information

prj will be distributed in source format for now as the customer likes it that way, and also because of the
impracticality of embedding python3 into a distributable .exe .
The enduser will need to install Python 3.3.
The tool can be embedded (not installed) into a project tree (i.e.: used inplace).

### Package release information

Numerous *packages* will be release to the end user.

One or more RTOS packages will be released.
These include:
* The RTOS core
* The RTOS optional-modules
* Test Suite
* Documentation (PDF)

Additionally one or more build modules will be released.
These include:
* Module
* Documentation

### Built files

The following output files will be produced by `x.py`.

* release/prj-<version>.zip
* release/<rtos-foo>-<version>.zip
* release/<build-name>-<version>.zip

Additional Requirements
-----------------------

This `x.py` tool shouldn't leave old files around (like every other build tool on the planet.)
So, if `x.py` is building version 3 of a given release, it should ensure old releases are not still in the `releases`
directory.

"""
import sys
import os

externals = ['pep8', 'nose', 'ice']

# Make pylib available
sys.path.append(os.path.dirname(__file__))

from pylib.utils import BASE_DIR

sys.path = [os.path.join(BASE_DIR, 'external_tools', e) for e in externals] + sys.path
sys.path.insert(0, os.path.join(BASE_DIR, 'prj/app/pystache'))
if __name__ == '__main__':
    sys.modules['x'] = sys.modules['__main__']

### Check that the correct Python is being used.
correct = None
if sys.platform == 'darwin':
    correct = os.path.abspath(os.path.join(BASE_DIR, 'tools/x86_64-apple-darwin/bin/python3.3'))
elif sys.platform.startswith('linux'):
    correct = os.path.abspath(os.path.join(BASE_DIR, 'tools/x86_64-unknown-linux-gnu/bin/python3.3'))

if correct is not None and sys.executable != correct:
    print("x.py expects to be executed using {} (not {}).".format(correct, sys.executable), file=sys.stderr)
    sys.exit(1)

import argparse
import logging

from pylib.tasks import new_review, new_task, tasks, integrate, _gen_tag
from pylib.tests import prj_test, x_test, pystache_test, rtos_test, check_pep8
from pylib.components import Component, build
from pylib.release import release_test, build_release, build_partials
from pylib.prj import prj_build
from pylib.manuals import build_manuals

# Set up a specific logger with our desired output level
logger = logging.getLogger()
logger.setLevel(logging.INFO)


# topdir is the rtos repository directory in which the user invoked the x tool.
# If the x tool is invoked from a client repository through a wrapper, topdir contains the directory of that client
# repository.
# If the user directly invokes x tool of the RTOS core, topdir is the directory of this file.
# topdir defaults to the core directory.
# It may be modified by an appropriate invocation of main().
topdir = os.path.normpath(os.path.dirname(__file__))


CORE_CONFIGURATIONS = {"posix": ["sched-rr-test", "sched-prio-inherit-test", "simple-mutex-test",
                                 "blocking-mutex-test", "simple-semaphore-test", "sched-prio-test",
                                 "acamar", "gatria", "kraz"],
                       "armv7m": ["acamar", "gatria", "kraz", "acrux", "rigel"],
                       "ppce500": ["acamar", "gatria", "kraz", "acrux", "kochab"]}

CORE_SKELETONS = {
    'sched-rr-test': [Component('reentrant'),
                      Component('sched-rr', {'assume_runnable': False}),
                      Component('sched-rr-test'),
                      ],
    'sched-prio-test': [Component('reentrant'),
                        Component('sched-prio', {'assume_runnable': False}),
                        Component('sched-prio-test'),
                        ],
    'sched-prio-inherit-test': [Component('reentrant'),
                                Component('sched-prio-inherit', {'assume_runnable': False}),
                                Component('sched-prio-inherit-test'),
                                ],
    'simple-mutex-test': [Component('reentrant'),
                          Component('simple-mutex'),
                          Component('simple-mutex-test'),
                          ],
    'blocking-mutex-test': [Component('reentrant'),
                            Component('blocking-mutex', {'timeouts': False}),
                            Component('blocking-mutex-test'),
                            ],
    'simple-semaphore-test': [Component('reentrant'),
                              Component('preempt-null'),
                              Component('simple-semaphore', {'timeouts': False}),
                              Component('simple-semaphore-test'),
                              ],
    'acamar': [Component('reentrant'),
               Component('acamar'),
               Component('stack', pkg_component=True),
               Component('context-switch', pkg_component=True),
               Component('error'),
               Component('task'),
               ],
    'gatria': [Component('reentrant'),
               Component('stack', pkg_component=True),
               Component('context-switch', pkg_component=True),
               Component('preempt-null'),
               Component('sched-rr', {'assume_runnable': True}),
               Component('simple-mutex'),
               Component('error'),
               Component('task'),
               Component('gatria'),
               ],
    'kraz': [Component('reentrant'),
             Component('stack', pkg_component=True),
             Component('context-switch', pkg_component=True),
             Component('preempt-null'),
             Component('sched-rr', {'assume_runnable': True}),
             Component('signal', {'prio_inherit': False}),
             Component('simple-mutex'),
             Component('error'),
             Component('task'),
             Component('kraz'),
             ],
    'acrux': [Component('reentrant'),
              Component('stack', pkg_component=True),
              Component('context-switch', pkg_component=True),
              Component('preempt-null'),
              Component('sched-rr', {'assume_runnable': False}),
              Component('interrupt-event', pkg_component=True),
              Component('interrupt-event', {'timer_process': False}),
              Component('simple-mutex'),
              Component('error'),
              Component('task'),
              Component('acrux'),
              ],
    'rigel': [Component('reentrant'),
              Component('stack', pkg_component=True),
              Component('context-switch', pkg_component=True),
              Component('preempt-null'),
              Component('sched-rr', {'assume_runnable': False}),
              Component('signal', {'prio_inherit': False}),
              Component('timer', pkg_component=True),
              Component('timer'),
              Component('interrupt-event', pkg_component=True),
              Component('interrupt-event', {'timer_process': True}),
              Component('interrupt-event-signal', {'task_set': True}),
              Component('blocking-mutex', {'timeouts': False}),
              Component('profiling'),
              Component('message-queue'),
              Component('error'),
              Component('task'),
              Component('rigel'),
              ],
    'kochab': [Component('reentrant'),
               Component('stack', pkg_component=True),
               Component('context-switch-preempt', pkg_component=True),
               Component('sched-prio-inherit', {'assume_runnable': False}),
               Component('signal', {'prio_inherit': True}),
               Component('timer', pkg_component=True),
               Component('timer'),
               Component('interrupt-event', pkg_component=True),
               Component('interrupt-event', {'timer_process': True}),
               Component('interrupt-event-signal', {'task_set': False}),
<<<<<<< HEAD
               Component('blocking-mutex', {'timeouts': True}),
               Component('simple-semaphore'),
=======
               Component('blocking-mutex'),
               Component('simple-semaphore', {'timeouts': True}),
>>>>>>> bea62d71
               Component('error'),
               Component('task'),
               Component('kochab'),
               ]
}

# client repositories may extend or override the following variables to control which configurations are available
skeletons = CORE_SKELETONS.copy()
configurations = CORE_CONFIGURATIONS.copy()


def main():
    """Application main entry point. Parse arguments, and call specified sub-command."""
    SUBCOMMAND_TABLE = {
        # Releases
        'prj-build': prj_build,
        'generate': build,
        'build-release': build_release,
        'build-partials': build_partials,
        'build-manuals': build_manuals,

        # Testing
        'check-pep8': check_pep8,
        'prj-test': prj_test,
        'pystache-test': pystache_test,
        'x-test': x_test,
        'rtos-test': rtos_test,
        'test-release': release_test,

        # Tasks management
        'review': new_review,
        'new': new_task,
        'list': tasks,
        'integrate': integrate,
        # Tempalte management
        'gen-tag': _gen_tag,
    }

    # create the top-level parser
    parser = argparse.ArgumentParser(prog='x.py')

    subparsers = parser.add_subparsers(title='subcommands', dest='command')

    test_parser = subparsers.add_parser("test", help="Run tests")
    test_subparsers = test_parser.add_subparsers(title="Test suites", dest="test_command")

    _parser = test_subparsers.add_parser('check-pep8', help='Run PEP8 on project Python files')
    _parser.add_argument('--teamcity', action='store_true',
                         help="Provide teamcity output for tests",
                         default=False)
    _parser.add_argument('--excludes', nargs='*',
                         help="Exclude directories from pep8 checks",
                         default=[])
    for component_name in ['prj', 'x', 'rtos']:
        _parser = test_subparsers.add_parser(component_name + '-test', help='Run {} unittests'.format(component_name))
        _parser.add_argument('tests', metavar='TEST', nargs='*',
                             help="Specific test", default=[])
        _parser.add_argument('--list', action='store_true',
                             help="List tests (don't execute)",
                             default=False)
        _parser.add_argument('--verbose', action='store_true',
                             help="Verbose output",
                             default=False)
        _parser.add_argument('--quiet', action='store_true',
                             help="Less output",
                             default=False)
    test_subparsers.add_parser('pystache-test', help='Test pystache')
    test_subparsers.add_parser('test-release', help='Test final release')

    build_parser = subparsers.add_parser("build", help="Build release stuff...")
    build_subparsers = build_parser.add_subparsers(title="Build options", dest="build_command")

    build_subparsers.add_parser('prj-build', help='Build prj')
    build_subparsers.add_parser('build-release', help='Build final release')
    build_subparsers.add_parser('build-partials', help='Build partial release files')
    _parser = build_subparsers.add_parser('build-manuals', help='Build PDF manuals')
    _parser.add_argument('--verbose', '-v', action='store_true')
    build_subparsers.add_parser('generate', help='Generate packages from components')

    task_parser = subparsers.add_parser("task", help="Task management")
    task_subparsers = task_parser.add_subparsers(title="Task management operations", dest="task_command")

    task_subparsers.add_parser('list', help="List tasks")
    _parser = task_subparsers.add_parser('new', help='Create a new task')
    _parser.add_argument('taskname', metavar='TASKNAME', help='Name of the new task')
    _parser.add_argument('--no-fetch', dest='fetch', action='store_false', default='true', help='Disable fetchign')
    _parser = task_subparsers.add_parser('review', help='Create a new review')
    _parser.add_argument('reviewers', metavar='REVIEWER', nargs='+',
                         help='Username of reviewer')
    _parser = task_subparsers.add_parser('integrate', help='Integrate a completed development task/branch \
into the main upstream branch.')
    _parser.add_argument('--repo', help='Path of git repository to operate in. \
Defaults to current working directory.')
    _parser.add_argument('--name', help='Name of the task branch to integrate. \
Defaults to active branch in repository.')
    _parser.add_argument('--target', help='Name of branch to integrate task branch into. \
Defaults to "development".', default='development')
    _parser.add_argument('--archive', help='Prefix to add to task branch name when archiving it. \
Defaults to "archive".', default='archive')

    subparsers.add_parser('gen-tag', help='Generate a random 6-char alphanumeric string')

    args = parser.parse_args()

    if args.command is None:
        parser.print_help()
    else:
        for cmd, subcommand in ([("test", "test_command"), ("task", "task_command"), ("build", "build_command")]):
            if args.command == cmd:
                if vars(args)[subcommand] is None:
                    args = parser.parse_args([cmd, "-h"])
                args.command = vars(args)[subcommand]

        args.topdir = topdir
        args.configurations = configurations
        args.skeletons = skeletons

        return SUBCOMMAND_TABLE[args.command](args)


if __name__ == "__main__":
    sys.exit(main())<|MERGE_RESOLUTION|>--- conflicted
+++ resolved
@@ -201,13 +201,8 @@
                Component('interrupt-event', pkg_component=True),
                Component('interrupt-event', {'timer_process': True}),
                Component('interrupt-event-signal', {'task_set': False}),
-<<<<<<< HEAD
                Component('blocking-mutex', {'timeouts': True}),
-               Component('simple-semaphore'),
-=======
-               Component('blocking-mutex'),
                Component('simple-semaphore', {'timeouts': True}),
->>>>>>> bea62d71
                Component('error'),
                Component('task'),
                Component('kochab'),
